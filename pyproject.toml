[tool.poetry]
name = "datapipe-label-studio-lite"
version = "0.2.2"
description = ""
authors = [
    "Alexander Kozlov <bobokvsky@epoch8.co>",
    "Andrey Tatarinov <a@tatarinov.co>",
]

exclude = ["tests", "examples"]

[tool.poetry.dependencies]
python = ">=3.8, <3.11"
pandas = "^1.2.0"
numpy = "^1.21.0"
SQLAlchemy = "^1.4.25"
tqdm = "^4.60.0"
requests = "^2.24.0"
<<<<<<< HEAD
datapipe-core = {version=">=0.12, <0.13", allow-prereleases = true}
=======
datapipe-core = {version=">=0.12.0-alpha.1, <0.13", allow-prereleases = true}
>>>>>>> 319cef58
iteration-utilities = "^0.11.0"
label-studio-sdk = "^0.0.16"

[tool.poetry.dev-dependencies]
pytest = "*"
pytest-xdist = "*"
flake8 = "*"
mypy = "*"
black = "*"
pandas-stubs = "^1.2.0"
types-requests = "^2.25.6"
pytest-cases = "^3.6.4"
types-setuptools = "^57.4.7"
<<<<<<< HEAD
datapipe-core = {version=">=0.12, <0.13", extras=["sqlite"], allow-prereleases = true}
=======
datapipe-core = {version=">=0.12.0-alpha.1, <0.13", extras=["sqlite"], allow-prereleases = true}
>>>>>>> 319cef58

[build-system]
requires = ["poetry-core>=1.0.0"]
build-backend = "poetry.core.masonry.api"<|MERGE_RESOLUTION|>--- conflicted
+++ resolved
@@ -16,11 +16,7 @@
 SQLAlchemy = "^1.4.25"
 tqdm = "^4.60.0"
 requests = "^2.24.0"
-<<<<<<< HEAD
-datapipe-core = {version=">=0.12, <0.13", allow-prereleases = true}
-=======
 datapipe-core = {version=">=0.12.0-alpha.1, <0.13", allow-prereleases = true}
->>>>>>> 319cef58
 iteration-utilities = "^0.11.0"
 label-studio-sdk = "^0.0.16"
 
@@ -34,11 +30,7 @@
 types-requests = "^2.25.6"
 pytest-cases = "^3.6.4"
 types-setuptools = "^57.4.7"
-<<<<<<< HEAD
-datapipe-core = {version=">=0.12, <0.13", extras=["sqlite"], allow-prereleases = true}
-=======
 datapipe-core = {version=">=0.12.0-alpha.1, <0.13", extras=["sqlite"], allow-prereleases = true}
->>>>>>> 319cef58
 
 [build-system]
 requires = ["poetry-core>=1.0.0"]
