--- conflicted
+++ resolved
@@ -15,15 +15,11 @@
 
 from datapipe.types import data_to_index
 from datapipe.compute import Catalog, Pipeline, Table
-<<<<<<< HEAD
-from datapipe.core_steps import do_batch_generate, BatchTransform, DatatableTransformStep
-=======
 from datapipe.core_steps import (
     do_batch_generate,
     BatchTransform,
     DatatableTransformStep,
 )
->>>>>>> 319cef58
 from datapipe.datatable import DataStore
 from datapipe.store.database import TableStoreDB
 from datapipe.compute import build_compute, run_steps
